package api

import (
	"encoding/json"
	"fmt"
	"ledfx/logger"
	"net/http"
)

func HandleSchema() {
	http.HandleFunc("/api/schema", func(w http.ResponseWriter, r *http.Request) {
		SetHeader(w)

		rawIn := json.RawMessage(`
	{
		"effects": {
			"singleColor": {
				"schema": {
					"properties": {
						"color": {
							"type": "color",
							"gradient": false,
							"title": "Color",
							"description": "Color of strip",
							"default": "#FF0000"
						}
					}
				},
				"id": "singleColor",
				"name": "Single Color",
				"category": "Non-Reactive"
			},
<<<<<<< HEAD
			"pulsing": {
=======
			"audioRandom": {
>>>>>>> 87907a1f
				"schema": {
					"properties": {
						"color": {
							"type": "color",
							"gradient": false,
							"title": "Color",
							"description": "Color of strip",
							"default": "#FF0000"
						}
					}
				},
<<<<<<< HEAD
				"id": "pulsing",
				"name": "Pulsing",
				"category": "Non-Reactive"
=======
				"id": "audioRandom",
				"name": "Audio Random",
				"category": "Reactive"
>>>>>>> 87907a1f
			}
		}
	}`)
		var objmap map[string]*json.RawMessage
		err := json.Unmarshal(rawIn, &objmap)
		if err != nil {
			fmt.Println(err)
		}
		fmt.Println(objmap)

		err = json.NewEncoder(w).Encode(objmap)
		if err != nil {
			logger.Logger.Warn(err)
		}
		// json.NewEncoder(w).Encode(config.Schema.Effects)
	})
}<|MERGE_RESOLUTION|>--- conflicted
+++ resolved
@@ -30,11 +30,7 @@
 				"name": "Single Color",
 				"category": "Non-Reactive"
 			},
-<<<<<<< HEAD
-			"pulsing": {
-=======
 			"audioRandom": {
->>>>>>> 87907a1f
 				"schema": {
 					"properties": {
 						"color": {
@@ -46,15 +42,9 @@
 						}
 					}
 				},
-<<<<<<< HEAD
-				"id": "pulsing",
-				"name": "Pulsing",
-				"category": "Non-Reactive"
-=======
 				"id": "audioRandom",
 				"name": "Audio Random",
 				"category": "Reactive"
->>>>>>> 87907a1f
 			}
 		}
 	}`)
