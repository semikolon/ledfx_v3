package virtual

import (
	"errors"
	"fmt"
	"ledfx/config"
	"ledfx/effect"
	"ledfx/logger"
)

// Virtual represents a virtual device which can be mapped to one or more devices or segments
type Virtual interface {
	// PlayVirtual() error // is this correct? does it make sence?
}

// TODO: this should belong to the virtual instance
var done chan bool

// FindAndPlayVirtual finds the virtual with the given name and sets any effects that are on it to active
func FindAndPlayVirtual(virtualid string, playState bool, clr string) (err error) {
	fmt.Println("Set PlayState of ", virtualid, " to ", playState)
	if clr != "" {
		fmt.Println("Set color of ", virtualid, " to ", clr)
	}

	if virtualid == "" {
		err = errors.New("Virtual id is empty. Please provide Id to add virtual to config")
		return
	}
<<<<<<< HEAD

	c := &config.GlobalConfig
	v := config.GlobalViper

	var virtualExists bool

	for i, d := range c.Virtuals {
		if d.Id == virtualid {
			virtualExists = true
			c.Virtuals[i].Active = playState
			if c.Virtuals[i].IsDevice != "" {
				for in, de := range c.Devices {
					if de.Id == c.Virtuals[i].IsDevice {

						// FOR TESTING: solid color
						// var device = &device.UdpDevice{
						// 	Name:     c.Devices[in].Config.Name,
						// 	Port:     c.Devices[in].Config.Port,
						// 	Protocol: device.UdpProtocols[c.Devices[in].Config.UdpPacketType],
						// 	Config:   c.Devices[in].Config,
						// }
						// data := []color.Color{}
						// for i := 0; i < device.Config.PixelCount; i++ {
						// 	newColor, err := color.NewColor(clr)
						// 	data = append(data, newColor)
						// 	if err != nil {
						// 		logger.Logger.Fatal(err)
						// 	}
						// }
						// err = device.Init()
						// if err != nil {
						// 	logger.Logger.Fatal(err)
						// }
						// var timeo byte
						// if playState {
						// 	timeo = 0xff
						// } else {
						// 	timeo = 0x00
						// }
						// err = device.SendData(data, timeo)
						// if err != nil {
						// 	logger.Logger.Fatal(err)
						// }

						// FOR TESTING: pulse effect
						var currentEffect effect.Effect = &effect.PulsingEffect{}

=======

	var virtualExists bool

	newColor, err := color.NewColor(clr)

	for i, d := range config.GlobalConfig.Virtuals {
		if d.Id == virtualid {
			virtualExists = true
			config.GlobalConfig.Virtuals[i].Active = playState
			if config.GlobalConfig.Virtuals[i].IsDevice != "" {
				for in, de := range config.GlobalConfig.Devices {
					if de.Id == config.GlobalConfig.Virtuals[i].IsDevice {
						var device = &device.UdpDevice{
							Name:     config.GlobalConfig.Devices[in].Config.Name,
							Port:     config.GlobalConfig.Devices[in].Config.Port,
							Protocol: device.UdpProtocols[config.GlobalConfig.Devices[in].Config.UdpPacketType],
							Config:   config.GlobalConfig.Devices[in].Config,
						}
						data := []color.Color{}
						for i := 0; i < device.Config.PixelCount; i++ {
							// newColor, err := color.NewColor(clr)
							data = append(data, newColor)
							if err != nil {
								logger.Logger.Fatal(err)
							}
						}
						err = device.Init()
						if err != nil {
							logger.Logger.Fatal(err)
						}
						var timeo byte
>>>>>>> 375fafcb
						if playState {
							if done == nil {
								done = make(chan bool)
							}
							go func() {
								err := effect.StartEffect(c.Devices[in].Config, currentEffect, clr, 60, done)
								if err != nil {
									logger.Logger.Warn(err)
								}
							}()
						} else if !playState {
							if done != nil {
								done <- true
							}
						}
					}

				}
			}
		}
	}

	if virtualExists {
		v.Set("virtuals", c.Virtuals)
		err = v.WriteConfig()
	}
	return
}

func FindAndStopVirtual(virtualid string) (err error) {
	fmt.Println("Clear Effect of ", virtualid)

	if virtualid == "" {
		err = errors.New("Virtual id is empty. Please provide Id to add virtual to config")
		return
	}

	c := &config.GlobalConfig
	v := config.GlobalViper

	var virtualExists bool

	for i, d := range c.Virtuals {
		if d.Id == virtualid {
			virtualExists = true
			if c.Virtuals[i].IsDevice != "" {
				fmt.Println("WTF Clear Effect of ", c.Virtuals[i].Effect.Name)
				for in, de := range c.Devices {
					if de.Id == c.Virtuals[i].IsDevice {
						var currentEffect effect.Effect = &effect.PulsingEffect{}
						go func() {
							// err := effect.StartEffect(c.Devices[in].Config, currentEffect, "#fff000", 60, done)
							err := effect.StopEffect(c.Devices[in].Config, currentEffect, "#000000", 60, done)
							if err != nil {
								logger.Logger.Warn(err)
							}
						}()
						// c.Virtuals[i].Effect = config.Effect{
						// 	Config: config.EffectConfig{
						// 		BackgroundColor: "#000000",
						// 		Color:           "#eee000",
						// 	},
						// 	Name: "Single Color",
						// 	Type: "singleColor",
						// }
					}

				}
			}
		}
	}

	if virtualExists {
		config.GlobalViper.Set("virtuals", config.GlobalConfig.Virtuals)
		err = config.GlobalViper.WriteConfig()
	}
	return
}

// LoadVirtuals loads the virtuals from the config file and plays any effects that are active on them
func LoadVirtuals() (err error) {
	// TODO: load all virtuals from config

	// c := &config.GlobalConfig
	// v := config.GlobalViper

	// for i, virtualConfig := range c.Virtuals {
	// 	if c.Virtuals[i].Active == true {
	// 		if c.Virtuals[i].IsDevice != "" {
	//       // TODO: instantiate a virtual
	// 			// PlayVirtual(virtual)
	// 		}
	// 	}
	// }

	return nil
}

// PlayVirtual sets any effects that are on the given virtual to active
func PlayVirtual(virtual *Virtual) (err error) {
	// TODO: start the effect on an active virtual
	return nil
}<|MERGE_RESOLUTION|>--- conflicted
+++ resolved
@@ -27,8 +27,6 @@
 		err = errors.New("Virtual id is empty. Please provide Id to add virtual to config")
 		return
 	}
-<<<<<<< HEAD
-
 	c := &config.GlobalConfig
 	v := config.GlobalViper
 
@@ -74,40 +72,6 @@
 
 						// FOR TESTING: pulse effect
 						var currentEffect effect.Effect = &effect.PulsingEffect{}
-
-=======
-
-	var virtualExists bool
-
-	newColor, err := color.NewColor(clr)
-
-	for i, d := range config.GlobalConfig.Virtuals {
-		if d.Id == virtualid {
-			virtualExists = true
-			config.GlobalConfig.Virtuals[i].Active = playState
-			if config.GlobalConfig.Virtuals[i].IsDevice != "" {
-				for in, de := range config.GlobalConfig.Devices {
-					if de.Id == config.GlobalConfig.Virtuals[i].IsDevice {
-						var device = &device.UdpDevice{
-							Name:     config.GlobalConfig.Devices[in].Config.Name,
-							Port:     config.GlobalConfig.Devices[in].Config.Port,
-							Protocol: device.UdpProtocols[config.GlobalConfig.Devices[in].Config.UdpPacketType],
-							Config:   config.GlobalConfig.Devices[in].Config,
-						}
-						data := []color.Color{}
-						for i := 0; i < device.Config.PixelCount; i++ {
-							// newColor, err := color.NewColor(clr)
-							data = append(data, newColor)
-							if err != nil {
-								logger.Logger.Fatal(err)
-							}
-						}
-						err = device.Init()
-						if err != nil {
-							logger.Logger.Fatal(err)
-						}
-						var timeo byte
->>>>>>> 375fafcb
 						if playState {
 							if done == nil {
 								done = make(chan bool)
