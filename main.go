package main

import (
	"flag"
	"fmt"
	"ledfx/audio"
	"ledfx/config"
	"ledfx/constants"
	"ledfx/logger"
	"ledfx/utils"
	"ledfx/virtual"
	"log"
	"os"
	"os/signal"
	"syscall"

	"github.com/getlantern/systray"
)

func init() {
	flag.StringVar(&ip, "ip", "0.0.0.0", "The IP address the frontend will run on")
	flag.IntVar(&port, "port", 8080, "The port the frontend will run on")

	// Capture ctrl-c or sigterm to gracefully shutdown
	c := make(chan os.Signal, 2)
	signal.Notify(c, os.Interrupt, syscall.SIGTERM)
	go func() {
		<-c
		shutdown()
		os.Exit(1)
	}()

	// Initialize Config
	err := config.InitConfig()
	if err != nil {
		log.Println(err)
	}

}

var (
	ip   string
	port int
)

func main() {
	// Just print version and return if flag is set
	if config.GlobalConfig.Version {
		fmt.Println("LedFx " + constants.VERSION)
		return
	}

	// Print the cli logo
	err := utils.PrintLogo()
	if err != nil {
		logger.Logger.Fatal(err)
	}
	fmt.Println("Welcome to LedFx " + constants.VERSION)
	fmt.Println()

	logger.Logger.Info("Verbose logging enabled")
	logger.Logger.Debug("Very verbose logging enabled")

	// TODO: handle other flags
	/**
	  OpenUi
	  Host
	  Offline
	  SentryCrash
	*/

<<<<<<< HEAD
=======
	// REMOVEME: testing only
	// Initialize config
	var deviceConfig config.DeviceConfig
	var foundDevice bool = false
	for _, d := range config.GlobalConfig.Devices {
		if d.Type == "udp" {
			deviceConfig = d.Config
			foundDevice = true
			break
		}
	}

	if !foundDevice {
		logger.Logger.Info("No UDP device found in config")
	} else {

		// NOTE: This type of code should be run in a goroutine
		var device = &device.UdpDevice{
			Name:     deviceConfig.Name,
			Port:     deviceConfig.Port,
			Protocol: device.UdpProtocols[deviceConfig.UdpPacketType],
			Config:   deviceConfig,
		}

		var data []color.Color
		for i := 0; i < device.Config.PixelCount; i++ {
			newColor, err := color.NewColor(color.LedFxColors["orange"])
			data = append(data, newColor)
			if err != nil {
				logger.Logger.Fatal(err)
			}
		}
		err = device.Init()
		if err != nil {
			logger.Logger.Fatal(err)
		}
		err = device.SendData(data, 0x01)
		if err != nil {
			logger.Logger.Fatal(err)
		}

		defer device.Close()
	}
	// REMOVEME: END

>>>>>>> 87907a1f
	audio.LogAudioDevices()
	//go audio.CaptureDemo()

	go func() {
		utils.SetupRoutes()
	}()

	go func() {
		utils.InitFrontend(ip, port)
	}()

	go func() {
		err = utils.ScanZeroconf()
		if err != nil {
			logger.Logger.Fatal(err)
		}
	}()

	systray.Run(utils.OnReady, utils.OnExit)
	os.TempDir()

	err = virtual.LoadVirtuals()
	if err != nil {
		logger.Logger.Warn(err)
	}
}

func shutdown() {
	logger.Logger.Info("Shutting down LedFx")
	// kill systray
	systray.Quit()
}<|MERGE_RESOLUTION|>--- conflicted
+++ resolved
@@ -69,54 +69,6 @@
 	  SentryCrash
 	*/
 
-<<<<<<< HEAD
-=======
-	// REMOVEME: testing only
-	// Initialize config
-	var deviceConfig config.DeviceConfig
-	var foundDevice bool = false
-	for _, d := range config.GlobalConfig.Devices {
-		if d.Type == "udp" {
-			deviceConfig = d.Config
-			foundDevice = true
-			break
-		}
-	}
-
-	if !foundDevice {
-		logger.Logger.Info("No UDP device found in config")
-	} else {
-
-		// NOTE: This type of code should be run in a goroutine
-		var device = &device.UdpDevice{
-			Name:     deviceConfig.Name,
-			Port:     deviceConfig.Port,
-			Protocol: device.UdpProtocols[deviceConfig.UdpPacketType],
-			Config:   deviceConfig,
-		}
-
-		var data []color.Color
-		for i := 0; i < device.Config.PixelCount; i++ {
-			newColor, err := color.NewColor(color.LedFxColors["orange"])
-			data = append(data, newColor)
-			if err != nil {
-				logger.Logger.Fatal(err)
-			}
-		}
-		err = device.Init()
-		if err != nil {
-			logger.Logger.Fatal(err)
-		}
-		err = device.SendData(data, 0x01)
-		if err != nil {
-			logger.Logger.Fatal(err)
-		}
-
-		defer device.Close()
-	}
-	// REMOVEME: END
-
->>>>>>> 87907a1f
 	audio.LogAudioDevices()
 	//go audio.CaptureDemo()
 
