--- conflicted
+++ resolved
@@ -9,11 +9,8 @@
 	"ledfx/device"
 	"ledfx/logger"
 	"ledfx/utils"
-<<<<<<< HEAD
 
 	"github.com/getlantern/systray"
-=======
->>>>>>> 4c9274a7
 )
 
 func init() {
