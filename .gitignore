# Binaries for programs and plugins
*.exe
*.exe~
*.dll
*.so
*.dylib

# Test binary, built with `go test -c`
*.test

# Output of the go coverage tool, specifically when used with LiteIDE
*.out

# Dependency directories (remove the comment below to include it)
# vendor/

<<<<<<< HEAD
# Apple
.DS_Store

# LedFx
config.json
# bin
ledfx
=======
# IDEs
.vscode
>>>>>>> 0e231518
<|MERGE_RESOLUTION|>--- conflicted
+++ resolved
@@ -14,15 +14,10 @@
 # Dependency directories (remove the comment below to include it)
 # vendor/
 
-<<<<<<< HEAD
 # Apple
 .DS_Store
 
 # LedFx
 config.json
 # bin
-ledfx
-=======
-# IDEs
-.vscode
->>>>>>> 0e231518
+ledfx